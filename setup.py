# -*- coding: utf-8 -*-
from setuptools import setup, find_packages

<<<<<<< HEAD
VERSION = "0.0.42"
=======
VERSION = "0.0.49"
>>>>>>> b0f49743

with open("README.md", "r") as fh:
    long_description = fh.read()
with open("requirements.txt", "r") as fh:
    requirements = [line.strip() for line in fh]

setup(
    name="pyPLNmodels",
    version=VERSION,
    description="Package implementing PLN models",
    project_urls={
        "Source": "https://forgemia.inra.fr/bbatardiere/pyplnmodels",
        "Documentation": "https://bbatardiere.pages.mia.inra.fr/pyplnmodels/index.html",
    },
    author="Bastien Batardière, Julien Chiquet, Joon Kwon",
    author_email="bastien.batardiere@gmail.com, julien.chiquet@inrae.fr, joon.kwon@inrae.fr",
    long_description=long_description,
    packages=find_packages(),
    python_requires=">=3",
    keywords=[
        "python",
        "count",
        "data",
        "count data",
        "high dimension",
        "scRNAseq",
        "PLN",
    ],
    install_requires=requirements,
    py_modules=[
        "pyPLNmodels._utils",
        "pyPLNmodels.elbos",
        "pyPLNmodels.models",
        "pyPLNmodels._closed_forms",
    ],
    long_description_content_type="text/markdown",
    license="MIT",
    # See https://pypi.python.org/pypi?%3Aaction=list_classifiers
    classifiers=[
        # How mature is this project? Common values are
        #   3 - Alpha
        #   4 - Beta
        #   5 - Production/Stable
        "Development Status :: 3 - Alpha",
        # Indicate who your project is intended for
        "Intended Audience :: Science/Research",
        # Pick your license as you wish (should match "license" above)
        "License :: OSI Approved :: MIT License",
        # Specify the Python versions you support here. In particular, ensure
        # that you indicate whether you support Python 2, Python 3 or both.
        "Programming Language :: Python :: 3 :: Only",
    ],
    include_package_data=True,
    package_data={"": ["data/oaks/*.csv"]},
)<|MERGE_RESOLUTION|>--- conflicted
+++ resolved
@@ -1,11 +1,7 @@
 # -*- coding: utf-8 -*-
 from setuptools import setup, find_packages
 
-<<<<<<< HEAD
-VERSION = "0.0.42"
-=======
-VERSION = "0.0.49"
->>>>>>> b0f49743
+VERSION = "0.0.43"
 
 with open("README.md", "r") as fh:
     long_description = fh.read()
