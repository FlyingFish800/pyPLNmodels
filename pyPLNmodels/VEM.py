import time
from abc import ABC, abstractmethod

import torch
import numpy as np
import seaborn as sns
import matplotlib.pyplot as plt
import pickle

from ._closed_forms import closed_formula_beta, closed_formula_Sigma, closed_formula_pi
from .elbos import ELBOPLN, ELBOPLNPCA, ELBOZIPLN, profiledELBOPLN
from ._utils import (
    PLNPlotArgs,
    init_Sigma,
    init_C,
    init_beta,
    get_O_from_sum_of_Y,
    check_dimensions_are_equal,
    init_M,
    init_S,
    NotFitError,
    format_data,
    check_parameters_shape,
    extract_cov_O_Oformula,
)

if torch.cuda.is_available():
<<<<<<< HEAD
    device = "cuda"
=======
    DEVICE = "cuda"
    print('Using a GPU')
>>>>>>> f809e64a
else:
    DEVICE = "cpu"
# shoudl add a good init for M. for plnpca we should not put the maximum of the log posterior, for plnpca it may be ok.


class _PLN(ABC):
    """
    Virtual class for all the PLN models.

    This class must be derivatived. The methods `get_Sigma`, `compute_ELBO`,
    `random_init_var_parameters` and `list_of_parameters_needing_gradient` must
    be defined.
    """

    def __init__(self):
        """
        Simple initialization method.
        """
        self.window = 3
        self.fitted = False
        self.plotargs = PLNPlotArgs(self.window)

    def format_datas(self, Y, covariates, O, O_formula):
        self.Y = format_data(Y)
        if covariates is None:
            self.covariates = torch.full((self.Y.shape[0], 1), 1, device = DEVICE).double()
        else:
            self.covariates = format_data(covariates)
        if O is None:
            if O_formula == "sum":
                print("Setting the offsets O as the log of the sum of Y")
                self.O = torch.log(get_O_from_sum_of_Y(self.Y)).double().to(DEVICE)
            else:
                self.O = torch.zeros(self.Y.shape, device = DEVICE)
        else:
<<<<<<< HEAD
            self.O = format_data(O)
        self._n, self._p = self.Y.shape
        self._d = self.covariates.shape[1]

    @property
    def n(self):
        return self._n

    @property
    def p(self):
        return self._p

    @property
    def d(self):
        return self._d
=======
            self.O = self.format_data(O).to(DEVICE)
>>>>>>> f809e64a

    def smart_init_beta(self):
        self._beta = init_beta(self.Y, self.covariates, self.O)

    def random_init_beta(self):
        self._beta = torch.randn((self._d, self._p), device=DEVICE)

    @abstractmethod
    def random_init_model_parameters(self):
        pass

    @abstractmethod
    def smart_init_model_parameters(self):
        pass

    @abstractmethod
    def random_init_var_parameters(self):
        pass

<<<<<<< HEAD
=======
    def format_data(self, data):
        if isinstance(data, pd.DataFrame):
            return torch.from_numpy(data.values).double().to(DEVICE)
        if isinstance(data, np.ndarray):
            return torch.from_numpy(data).double().to(DEVICE)
        if isinstance(data, torch.Tensor):
            return data
        else:
            raise AttributeError(
                "Please insert either a numpy array, pandas.DataFrame or torch.tensor"
            )

>>>>>>> f809e64a
    def smart_init_var_parameters(self):
        pass

    def init_parameters(self, do_smart_init):
        print("Initialization ...")
        if do_smart_init:
            self.smart_init_model_parameters()
            self.smart_init_var_parameters()
        else:
            self.random_init_model_parameters()
            self.random_init_var_parameters()
        print("Initialization finished")
        self.putParametersToDevice()

    def putParametersToDevice(self):
        for parameter in self.list_of_parameters_needing_gradient:
            parameter.requires_grad_(True)

    @property
    def list_of_parameters_needing_gradient(self):
        """
        A list containing all the parameters that needs to be upgraded via a gradient step.
        """
        pass

    def fit(
        self,
        Y,
        covariates=None,
        O=None,
        nb_max_iteration=50000,
        lr=0.01,
        class_optimizer=torch.optim.Rprop,
        tol=1e-3,
        do_smart_init=True,
        verbose=False,
        O_formula="sum",
    ):
        """
        Main function of the class. Fit a PLN to the data.
        Parameters
        ----------
        Y : torch.tensor or ndarray or DataFrame.
            2-d count data.
        covariates : torch.tensor or ndarray or DataFrame or None, default = None
            If not `None`, the first dimension should equal the first dimension of `Y`.
        O : torch.tensor or ndarray or DataFrame or None, default = None
            Model offset. If not `None`, size should be the same as `Y`.
        """
        self.t0 = time.time()
        if self.fitted is False:
            self.format_datas(Y, covariates, O, O_formula)
            check_parameters_shape(self.Y, self.covariates, self.O)
            self.init_parameters(do_smart_init)
        else:
            self.t0 -= self.plotargs.running_times[-1]
        self.optim = class_optimizer(self.list_of_parameters_needing_gradient, lr=lr)
        nb_iteration_done = 0
        stop_condition = False
        while nb_iteration_done < nb_max_iteration and stop_condition == False:
            nb_iteration_done += 1
            loss = self.trainstep()
            criterion = self.compute_criterion_and_update_plotargs(loss, tol)
            if abs(criterion) < tol:
                stop_condition = True
            if verbose and nb_iteration_done % 50 == 0:
                self.print_stats()
        self.print_end_of_fitting_message(stop_condition, tol)
        self.fitted = True

    def trainstep(self):
        """
        simple docstrings with black errors
        """
        self.optim.zero_grad()
        loss = -self.compute_ELBO()
        loss.backward()
        self.optim.step()
        self.update_closed_forms()
        return loss

    def print_end_of_fitting_message(self, stop_condition, tol):
        if stop_condition:
            print(
                f"Tolerance {tol} reached in {self.plotargs.iteration_number} iterations"
            )
        else:
            print(
                "Maximum number of iterations reached : ",
                self.plotargs.iteration_number,
                "last criterion = ",
                np.round(self.plotargs.criterions[-1], 8),
            )

    def print_stats(self):
        print("-------UPDATE-------")
        print("Iteration number: ", self.plotargs.iteration_number)
        print("Criterion: ", np.round(self.plotargs.criterions[-1], 8))
        print("ELBO:", np.round(self.plotargs.ELBOs_list[-1], 6))

    def compute_criterion_and_update_plotargs(self, loss, tol):
        self.plotargs.ELBOs_list.append(-loss.item() / self._n)
        self.plotargs.running_times.append(time.time() - self.t0)
        if self.plotargs.iteration_number > self.window:
            criterion = abs(
                self.plotargs.ELBOs_list[-1]
                - self.plotargs.ELBOs_list[-1 - self.window]
            )
            self.plotargs.criterions.append(criterion)
            return criterion
        return tol

    def update_closed_forms(self):
        pass

    @abstractmethod
    def compute_ELBO(self):
        """
        Compute the Evidence Lower BOund (ELBO) that will be maximized by pytorch.
        """
        pass

    @property
    def model_in_a_dict(self):
        pass

    @model_in_a_dict.setter
    def model_in_a_dict(self, dictionnary):
        pass

    def display_Sigma(self, ax=None, savefig=False, name_file=""):
        """
        Display a heatmap of Sigma to visualize correlations.

        If Sigma is too big (size is > 400), will only display the first block
        of size (400,400).

        Parameters
        ----------
        ax : matplotlib Axes, optional
            Axes in which to draw the plot, otherwise use the currently-active Axes.
        savefig: bool, optional
            If True the figure will be saved. Default is False.
        name_file : str, optional
            The name of the file the graphic will be saved to if saved.
            Default is an empty string.
        """
        sigma = self.Sigma
        if self._p > 400:
            sigma = sigma[:400, :400]
        sns.heatmap(sigma, ax=ax)
        if savefig:
            plt.savefig(name_file + self.NAME)
        plt.show()  # to avoid displaying a blanck screen

    def __str__(self):
        string = "A multivariate Poisson Lognormal with " + self.description + "\n"
        string += "Best likelihood:" + str(np.max(-self.plotargs.ELBOs_list[-1])) + "\n"
        return string

    def show(self, axes=None):
        print("Best likelihood:", np.max(-self.plotargs.ELBOs_list[-1]))
        if axes is None:
            _, axes = plt.subplots(1, 3, figsize=(23, 5))
        self.plotargs.show_loss(ax=axes[-3])
        self.plotargs.show_stopping_criterion(ax=axes[-2])
        self.display_Sigma(ax=axes[-1])
        plt.show()

    @property
    def ELBOs_list(self):
        return self.plotargs.ELBOs_list

    @property
    def loglike(self):
        if self.fitted is False:
            raise NotFitError()
        return self.ELBOs_list[-1]

    @property
    def BIC(self):
        return -2 * self.loglike + self.number_of_parameters * np.log(self._n)

    @property
    def AIC(self):
        return -2 * self.loglike + 2 * self.number_of_parameters

    @property
    def dict_var_parameters(self):
        return {"S": self._S, "M": self._M}

    @property
    def dict_model_parameters(self):
        return {"beta": self.beta, "Sigma": self.Sigma}

    @property
    def dict_data(self):
        return {"Y": self.Y, "covariates": self.covariates, "O": self.O}

    @property
    def model_in_a_dict(self):
        return self.dict_data | self.dict_model_parameters | self.dict_var_parameters

    @property
    def Sigma(self):
        return self._Sigma.detach().cpu()

    @property
    def beta(self):
        return self._beta.detach().cpu()

    @property
    def M(self):
        return self._M.detach().cpu()

    @property
    def S(self):
        return self._S.detach().cpu()

    def save_model(self, filename):
        with open(filename, "wb") as fp:
            pickle.dump(self.model_in_a_dict, fp)

    def load_model_from_file(self, path_of_file):
        with open(path_of_file, "rb") as fp:
            model_in_a_dict = pickle.load(fp)
        self.model_in_a_dict = model_in_a_dict

    @model_in_a_dict.setter
    def model_in_a_dict(self, model_in_a_dict):
        self.set_data_from_dict(model_in_a_dict)
        self.set_parameters_from_dict(model_in_a_dict)

    def set_data_from_dict(self, model_in_a_dict):
        Y = model_in_a_dict["Y"]
        covariates, O, O_formula = extract_cov_O_Oformula(model_in_a_dict)
        self.format_datas(Y, covariates, O, O_formula)
        check_parameters_shape(self.Y, self.covariates, self.O)
        self.Y = Y
        self.covariates = covariates
        self.O = O

    @abstractmethod
    def set_parameters_from_dict(self, model_in_a_dict):
        pass


# need to do a good init for M and S
class PLN(_PLN):
    NAME = "PLN"

    @property
    def description(self):
        return "full covariance model."

    def smart_init_var_parameters(self):
        self.random_init_var_parameters()

    def random_init_var_parameters(self):
        self._S = 1 / 2 * torch.ones((self._n, self._p)).to(DEVICE)
        self._M = torch.ones((self._n, self._p)).to(DEVICE)

    @property
    def list_of_parameters_needing_gradient(self):
        return [self._M, self._S]

    def compute_ELBO(self):
        """
        Compute the Evidence Lower BOund (ELBO) that will be maximized by pytorch. Here we use the profiled ELBO
        for the full covariance matrix.
        """
        return profiledELBOPLN(self.Y, self.covariates, self.O, self._M, self._S)

    def smart_init_model_parameters(self):
        # no model parameters since we are doing a profiled ELBO
        pass

    def random_init_model_parameters(self):
        # no model parameters since we are doing a profiled ELBO
        pass

    @property
    def beta(self):
        return closed_formula_beta(self.covariates, self._M).detach().cpu()

    @property
    def Sigma(self):
        return (
            closed_formula_Sigma(self.covariates, self._M, self._S, self.beta, self._n)
            .detach()
            .cpu()
        )

    def set_parameters_from_dict(self, model_in_a_dict):
        S = format_data(model_in_a_dict["S"])
        nS, pS = S.shape
        M = format_data(model_in_a_dict["M"])
        nM, pM = M.shape
        beta = format_data(model_in_a_dict["beta"])
        _, pbeta = beta.shape
        Sigma = format_data(model_in_a_dict["Sigma"])
        pSigma1, pSigma2 = Sigma.shape
        check_dimensions_are_equal("Sigma", "Sigma.t", pSigma1, pSigma2, 0)
        check_dimensions_are_equal("S", "M", nS, nM, 0)
        check_dimensions_are_equal("S", "M", pS, pM, 1)
        check_dimensions_are_equal("Sigma", "beta", pSigma1, pbeta, 1)
        check_dimensions_are_equal("M", "beta", pM, pbeta, 1)
        self._S = S
        self._M = M
        self._beta = beta
        self._Sigma = Sigma

    @property
    def latent_variables(self):
        return self.M


class PLNPCA:
    def __init__(self, ranks):
        if isinstance(ranks, list):
            self.ranks = ranks
            self.dict_PLNPCA = {}
            for rank in ranks:
                if isinstance(rank, int):
                    self.dict_PLNPCA[rank] = _PLNPCA(rank)
                else:
                    TypeError("Please instantiate with either a list of integers.")
        elif isinstance(ranks, int):
            self.dict_PLNPCA = {ranks: _PLNPCA(ranks)}
        else:
            raise TypeError(
                "Please instantiate with either a list of integer or an integer"
            )

    @property
    def models(self):
        return list(self.dict_PLNPCA.values())

    def fit(
        self,
        Y,
        covariates=None,
        O=None,
        nb_max_iteration=100000,
        lr=0.01,
        class_optimizer=torch.optim.Rprop,
        tol=1e-3,
        do_smart_init=True,
        verbose=False,
        O_formula="sum",
    ):
        for pca in self.dict_PLNPCA.values():
            pca.fit(
                Y,
                covariates,
                O,
                nb_max_iteration,
                lr,
                class_optimizer,
                tol,
                do_smart_init,
                verbose,
                O_formula,
            )

    def __getitem__(self, rank):
        return self.dict_PLNPCA[rank]

    @property
    def BIC(self):
        return {model._q: model.BIC for model in self.dict_PLNPCA.values()}

    @property
    def AIC(self):
        return {model._q: model.AIC for model in self.dict_PLNPCA.values()}

    @property
    def loglikes(self):
        return {model._q: model.loglike for model in self.dict_PLNPCA.values()}

    def show(self):
        bic = self.BIC
        aic = self.AIC
        bic_color = "blue"
        aic_color = "red"
        plt.scatter(bic.keys(), bic.values(), label="BIC criterion", c=bic_color)
        plt.plot(bic.keys(), bic.values(), c=bic_color)
        plt.scatter(aic.keys(), aic.values(), label="AIC criterion", c=aic_color)
        plt.plot(aic.keys(), aic.values(), c=aic_color)
        plt.legend()
        plt.show()

    @property
    def best_model(self, criterion="AIC"):
        if criterion == "BIC":
            return self[self.ranks[np.argmin(list(self.BIC.values()))]]
        elif criterion == "AIC":
            return self[self.ranks[np.argmin(list(self.AIC.values()))]]


class _PLNPCA(_PLN):
    NAME = "PLNPCA"

    def __init__(self, q):
        super().__init__()
        self._q = q

    @property
    def dict_model_parameters(self):
        dict_model_parameters = super().dict_model_parameters
        dict_model_parameters.pop("Sigma")
        dict_model_parameters["C"] = self._C
        return dict_model_parameters

    def smart_init_model_parameters(self):
        super().smart_init_beta()
        self._C = init_C(self.Y, self.covariates, self.O, self._beta, self._q)

    def random_init_model_parameters(self):
        super().random_init_beta()
        self._C = torch.randn((self._p, self._q)).to(DEVICE)

    def random_init_var_parameters(self):
        self._S = 1 / 2 * torch.ones((self._n, self._q)).to(DEVICE)
        self._M = torch.ones((self._n, self._q)).to(DEVICE)

    def smart_init_var_parameters(self):
        self._M = (
            init_M(self.Y, self.covariates, self.O, self._beta, self._C)
            .to(DEVICE)
            .detach()
        )
        self._S = 1 / 2 * torch.ones((self._n, self._q)).to(DEVICE)
        self._M.requires_grad_(True)
        self._S.requires_grad_(True)

    @property
    def list_of_parameters_needing_gradient(self):
        return [self._C, self._beta, self._M, self._S]

    def compute_ELBO(self):
        return ELBOPLNPCA(
            self.Y,
            self.covariates,
            self.O,
            self._M,
            self._S,
            self._C,
            self._beta,
        )

    @property
    def number_of_parameters(self):
        return self._p * (self._d + self._q) - self._q * (self._q - 1) / 2

    def set_parameters_from_dict(self, model_in_a_dict):
        S = format_data(model_in_a_dict["S"])
        nS, qS = S.shape
        M = format_data(model_in_a_dict["M"])
        nM, qM = M.shape
        beta = format_data(model_in_a_dict["beta"])
        _, pbeta = beta.shape
        C = format_data(model_in_a_dict["C"])
        pC, qC = C.shape
        check_dimensions_are_equal("S", "M", nS, nM, 0)
        check_dimensions_are_equal("S", "M", qS, qM, 1)
        check_dimensions_are_equal("C.t", "beta", pC, pbeta, 1)
        check_dimensions_are_equal("M", "C", qM, qC, 1)
        self._S = S
        self._M = M
        self._beta = beta
        self._C = C

    @property
    def Sigma(self):
        return torch.matmul(self._C, self._C.T).detach().cpu()

    @property
    def description(self):
        return f" with {self._q} principal component."

    @property
    def latent_variables(self):
        return (
            torch.matmul(self.covariates, self._beta).detach()
            + torch.matmul(self._M, self._C.T).detach()
        )

    @property
    def projected_latent_variables(self):
        return torch.mm(
            self.latent_variables, torch.linalg.qr(self._C, "reduced")[0]
        ).detach()


class ZIPLN(PLN):
    NAME = "ZIPLN"

    @property
    def description(self):
        return f"with full covariance model and zero-inflation."

    def random_init_model_parameters(self):
        super().random_init_model_parameters()
        self.Theta_zero = torch.randn(self._d, self._p)
        self._Sigma = torch.diag(torch.ones(self._p)).to(DEVICE)

    # should change the good initialization, especially for Theta_zero
    def smart_init_model_parameters(self):
        super().smart_init_model_parameters()
        self._Sigma = init_Sigma(self.Y, self.covariates, self.O, self._beta)
        self._Theta_zero = torch.randn(self._d, self._p)

    def random_init_var_parameters(self):
        self.dirac = self.Y == 0
        self._M = torch.randn(self._n, self._p)
        self._S = torch.randn(self._n, self._p)
        self.pi = torch.empty(self._n, self._p).uniform_(0, 1).to(DEVICE) * self.dirac

    def compute_ELBO(self):
        return ELBOZIPLN(
            self.Y,
            self.covariates,
            self.O,
            self._M,
            self._S,
            self.pi,
            self._Sigma,
            self._beta,
            self.Theta_zero,
            self.dirac,
        )

    @property
    def list_of_parameters_needing_gradient(self):
        return [self._M, self._S, self._Theta_zero]

    def update_closed_forms(self):
        self._beta = closed_formula_beta(self.covariates, self._M)
        self._Sigma = closed_formula_Sigma(
            self.covariates, self._M, self._S, self._beta, self._n
        )
        self.pi = closed_formula_pi(
            self.O, self._M, self._S, self.dirac, self.covariates, self._Theta_zero
        )

    @property
    def number_of_parameters(self):
        return self._p * (2 * self._d + (self._p + 1) / 2)<|MERGE_RESOLUTION|>--- conflicted
+++ resolved
@@ -25,12 +25,8 @@
 )
 
 if torch.cuda.is_available():
-<<<<<<< HEAD
-    device = "cuda"
-=======
     DEVICE = "cuda"
-    print('Using a GPU')
->>>>>>> f809e64a
+    print("Using a GPU")
 else:
     DEVICE = "cpu"
 # shoudl add a good init for M. for plnpca we should not put the maximum of the log posterior, for plnpca it may be ok.
@@ -56,7 +52,9 @@
     def format_datas(self, Y, covariates, O, O_formula):
         self.Y = format_data(Y)
         if covariates is None:
-            self.covariates = torch.full((self.Y.shape[0], 1), 1, device = DEVICE).double()
+            self.covariates = torch.full(
+                (self.Y.shape[0], 1), 1, device=DEVICE
+            ).double()
         else:
             self.covariates = format_data(covariates)
         if O is None:
@@ -64,10 +62,9 @@
                 print("Setting the offsets O as the log of the sum of Y")
                 self.O = torch.log(get_O_from_sum_of_Y(self.Y)).double().to(DEVICE)
             else:
-                self.O = torch.zeros(self.Y.shape, device = DEVICE)
+                self.O = torch.zeros(self.Y.shape, device=DEVICE)
         else:
-<<<<<<< HEAD
-            self.O = format_data(O)
+            self.O = self.format_data(O).to(DEVICE)
         self._n, self._p = self.Y.shape
         self._d = self.covariates.shape[1]
 
@@ -82,9 +79,6 @@
     @property
     def d(self):
         return self._d
-=======
-            self.O = self.format_data(O).to(DEVICE)
->>>>>>> f809e64a
 
     def smart_init_beta(self):
         self._beta = init_beta(self.Y, self.covariates, self.O)
@@ -104,8 +98,6 @@
     def random_init_var_parameters(self):
         pass
 
-<<<<<<< HEAD
-=======
     def format_data(self, data):
         if isinstance(data, pd.DataFrame):
             return torch.from_numpy(data.values).double().to(DEVICE)
@@ -118,7 +110,6 @@
                 "Please insert either a numpy array, pandas.DataFrame or torch.tensor"
             )
 
->>>>>>> f809e64a
     def smart_init_var_parameters(self):
         pass
 
